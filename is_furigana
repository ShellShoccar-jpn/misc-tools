--- conflicted
+++ resolved
@@ -33,11 +33,7 @@
 #    * blank (0x20) will be not also allowd
 #
 #
-<<<<<<< HEAD
-# Written by Shell-Shoccar Japan (@shellshoccarjpn) on 2018-08-28
-=======
 # Written by Shell-Shoccar Japan (@shellshoccarjpn) on 2018-08-29
->>>>>>> 2129dda4
 #
 # This is a public-domain software (CC0). It means that all of the
 # people can use this for any purposes with no restrictions at all.
@@ -75,11 +71,7 @@
 	              Accept only Zenkaku-Katagana
 	Ret     : \$? ... 0 will be returned only when all of the given letters are
 	                 furigana
-<<<<<<< HEAD
-	Version : 2018-08-28 18:24:51 JST
-=======
 	Version : 2018-08-29 15:52:25 JST
->>>>>>> 2129dda4
 	USAGE
   exit 1
 }
