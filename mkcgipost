#!/bin/sh
 
######################################################################
#
# NAME-CGI - HTTP POST String Generator
#
# USAGE: name-cgi <file> [file...]
# ARGS : file
#          A source file for you want to convert into HTTP POST string.
#          The required format is
#            <variable_name#1> <value#1>
#            <variable_name#2> <value#2>
#                    :            :
#          * <variablename> and <value> is separated by only one space.
#            And <value> can have space characters.
#          * backslashes in <value> must be escaped as '\\'.
#            And <value> can have LF characters as '\n'.
# RET  : $?=0 (when all of the arguments are valid)
#        stdout ... encoded CGI variables for HTTP POST(GET)
#                   LF will NOT be added at the end of string
#
<<<<<<< HEAD
# Written by Shell-Shoccar Japan (@shellshoccarjpn) on 2018-08-28
=======
# Written by Shell-Shoccar Japan (@shellshoccarjpn) on 2018-08-29
>>>>>>> 2129dda4
#
# This is a public-domain software (CC0). It means that all of the
# people can use this for any purposes with no restrictions at all.
# By the way, We are fed up with the side effects which are brought
# about by the major licenses.
#
######################################################################


######################################################################
# Initial Configuration
######################################################################

# === Initialize shell environment ===================================
set -u
umask 0022
export LC_ALL=C
type command >/dev/null 2>&1 && type getconf >/dev/null 2>&1 &&
type command >/dev/null 2>&1 && type getconf >/dev/null 2>&1 &&
export PATH="$(command -p getconf PATH)${PATH+:}${PATH-}"
export UNIX_STD=2003  # to make HP-UX conform to POSIX

# === Define the functions for printing usage and error message ======
print_usage_and_exit () {
  cat <<-'USAGE' 1>&2
	Usage   : mkcgipost <file> [file...]
	Argument: file
	            A source file for you want to convert into HTTP POST string.
	            The required format is
	              <variable_name#1> <value#1>
	              <variable_name#2> <value#2>
	                      :            :
	            * <variablename> and <value> is separated by only one space.
	              And <value> can have space characters.
	            * backslashes in <value> must be escaped as '\\'.
	              And <value> can have LF characters as '\n'.
	Return  : \$? ....... 0 when all of the arguments are valid
	          stdout ... encoded CGI variables for HTTP POST(GET)
	                     LF will NOT be added at the end of string
<<<<<<< HEAD
	Version : 2018-08-28 18:24:51 JST
=======
	Version : 2018-08-29 15:53:56 JST
>>>>>>> 2129dda4
	USAGE
  exit 1
}
error_exit() {
  ${2+:} false && echo "${0##*/}: $2" 1>&2
  exit $1
}


######################################################################
# Argument Parsing
######################################################################

# === Print usage and exit if one of the help options is set =========
case "$# ${1:-}" in
  '1 -h'|'1 --help'|'1 --version') print_usage_and_exit;;
esac

# === Set "-" into the 1st argument if no argument is given ==========
case $# in 0) set -- -;; esac


######################################################################
# Main Routine
######################################################################

use_stdin=0
for file in "$@"; do                                               #
  if   [ "_$file" = '_'                ] ||                        #
       [ "_$file" = '_-'               ] ||                        #
       [ "_$file" = '_/dev/stdin'      ] ||                        #
       [ "_$file" = '_/dev/fd/0'       ] ||                        #
       [ "_$file" = '_/proc/self/fd/0' ]  ; then                   #
    use_stdin=$((use_stdin+1))                                     #
    [ $use_stdin -le 1 ] || {                                      #
      error_exit 1 'stdin cannot be opend only once: '"$file"      #
    }                                                              #
    file=''                                                        #
  elif [ -f "$file"                    ] ||                        #
       [ -c "$file"                    ] ||                        #
       [ -p "$file"                    ]  ; then                   #
    [ -r "$file" ] || error_exit 1 'Cannot open the file: '"$file" #
  else                                                             #
    print_usage_and_exit                                           #
    case "$file" in /*|./*|../*) :;; *) file="./$file";; esac      #
  fi                                                               #
  grep '' ${file:+"$file"}                                         #
done                                                               |
awk '                                                              #
  BEGIN {                                                          #
    # --- prepare                                                  #
    OFS = "";                                                      #
    ORS = "";                                                      #
    # --- prepare str2url                                          #
    for(i= 0;i<256;i++){c2a[sprintf("%c",i)]=sprintf("%%%02X",i);} #
    c2a[" "]="+";                                                  #
    for(i=48;i< 58;i++){c2a[sprintf("%c",i)]=sprintf("%c",i);   }  #
    for(i=65;i< 91;i++){c2a[sprintf("%c",i)]=sprintf("%c",i);   }  #
    for(i=97;i<123;i++){c2a[sprintf("%c",i)]=sprintf("%c",i);   }  #
    c2a["-"]="-"; c2a["."]="."; c2a["_"]="_"; c2a["~"]="~";        #
    # --- first delemiter                                          #
    dlm = "";                                                      #
  }                                                                #
  {                                                                #
    # --- get the name and value --------------------------------- #
    i = length($0);                                                #
    j = index($0, " ");                                            #
    if (i == 0) { next; }                                          #
    if        (j == 0) {                                           #
      name  = $0;                                                  #
      value = "";                                                  #
    } else if (i == j) {                                           #
      name  = substr($0,   1, i-1);                                #
      value = "";                                                  #
    } else             {                                           #
      name  = substr($0,   1, j-1);                                #
      value = substr($0, j+1     );                                #
    }                                                              #
    # --- unescape the value ------------------------------------- #
    gsub(/\\n/ , "\n", value);                                     #
    gsub(/\\\\/, "\\", value);                                     #
    # --- URL encode --------------------------------------------- #
    enc_value = "";                                                #
    for(i=1; i<=length(value); i++) {                              #
      enc_value = enc_value c2a[substr(value,i,1)];                #
    }                                                              #
    # --- print -------------------------------------------------- #
    print dlm, name, "=", enc_value;                               #
    # --- set delemiter ------------------------------------------ #
    dlm = "&";                                                     #
  }                                                                #
'<|MERGE_RESOLUTION|>--- conflicted
+++ resolved
@@ -19,11 +19,7 @@
 #        stdout ... encoded CGI variables for HTTP POST(GET)
 #                   LF will NOT be added at the end of string
 #
-<<<<<<< HEAD
-# Written by Shell-Shoccar Japan (@shellshoccarjpn) on 2018-08-28
-=======
 # Written by Shell-Shoccar Japan (@shellshoccarjpn) on 2018-08-29
->>>>>>> 2129dda4
 #
 # This is a public-domain software (CC0). It means that all of the
 # people can use this for any purposes with no restrictions at all.
@@ -63,11 +59,7 @@
 	Return  : \$? ....... 0 when all of the arguments are valid
 	          stdout ... encoded CGI variables for HTTP POST(GET)
 	                     LF will NOT be added at the end of string
-<<<<<<< HEAD
-	Version : 2018-08-28 18:24:51 JST
-=======
 	Version : 2018-08-29 15:53:56 JST
->>>>>>> 2129dda4
 	USAGE
   exit 1
 }
