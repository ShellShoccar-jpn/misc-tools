--- conflicted
+++ resolved
@@ -33,11 +33,7 @@
 #           If you want not to share it with others,
 #           you have to give the lockdir rwxrwx--- or rwx------ permisson.
 #
-<<<<<<< HEAD
-# Written by Shell-Shoccar Japan (@shellshoccarjpn) on 2018-08-28
-=======
 # Written by Shell-Shoccar Japan (@shellshoccarjpn) on 2018-08-29
->>>>>>> 2129dda4
 #
 # This is a public-domain software (CC0). It means that all of the
 # people can use this for any purposes with no restrictions at all.
@@ -88,11 +84,7 @@
 	Notice  : The lockfile is written with rw-rw-rw for sharing.
 	          If you want not to share it with others,
 	          you have to give the lockdir rwxrwx--- or rwx------ permisson.
-<<<<<<< HEAD
-	Version : 2018-08-28 18:24:51 JST
-=======
 	Version : 2018-08-29 15:49:41 JST
->>>>>>> 2129dda4
 	USAGE
   exit 1
 }
